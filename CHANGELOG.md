# Changelog

All notable changes to the WhoRang AI Doorbell Add-on will be documented in this file.

The format is based on [Keep a Changelog](https://keepachangelog.com/en/1.0.0/),
and this project adheres to [Semantic Versioning](https://semver.org/spec/v2.0.0.html).

## [Unreleased]

<<<<<<< HEAD
=======
## [1.1.2] - 2025-01-20

### Fixed
- **Critical**: Fixed database permission error (`SQLITE_CANTOPEN`) preventing addon startup
- **Critical**: Fixed data persistence issue - added missing `/data` volume mapping to Home Assistant addon configuration
- Resolved complete data loss on addon restart/Home Assistant reboot

### Added
- New DatabaseManager utility with fallback system for database access
- Comprehensive test script `test_database_permissions.js` for validation
- Enhanced debug endpoint with database status monitoring and persistence warnings
- Complete documentation `DATABASE_PERSISTENCE_FIXES_README.md` with troubleshooting guide

### Changed
- Enhanced database configuration with DatabaseManager integration
- Improved error handling and troubleshooting for database initialization
- Added comprehensive logging for database and persistence status
- Updated Home Assistant addon volume mapping to include `data:rw` for persistence

### Technical Improvements
- Database fallback system: `/data/whorang.db` → `/app/whorang.db` with warnings
- Permission testing before database creation
- Real-time persistence status monitoring via debug endpoint
- Comprehensive status reporting for troubleshooting
- Enterprise-grade data persistence and reliability

>>>>>>> 0360c5dd
## [1.1.1] - 2025-01-19

### Fixed
- **Critical**: Fixed Home Assistant addon permission issues causing startup failures
- Resolved EACCES permission denied errors when creating upload directories
- Fixed addon failing to start in restricted permission environments

### Added
- New DirectoryManager utility with 3-level fallback system
- Comprehensive directory permission testing and validation
- Debug endpoint `/api/debug/directories` for real-time status monitoring
- Test script `test_directory_permissions.js` for troubleshooting
- Complete documentation in `PERMISSION_FIXES_README.md`

### Changed
- Enhanced Docker entrypoint with permission testing and fallback logic
- Completely rewritten upload middleware with robust error handling
- Updated all face cropping services to use DirectoryManager
- Improved upload path management with automatic fallback support
- Enhanced Dockerfile to pre-create directory structures

### Technical Improvements
- 3-level directory fallback: `/data/uploads` → `/app/uploads` → `./uploads`
- Write permission testing before directory usage
- Caching system for improved performance
- Comprehensive logging for debugging permission issues
- Graceful fallback handling for various Home Assistant configurations

## [1.1.0] - 2025-01-01

### Added
- Multi-architecture Docker image support (amd64, arm64, arm/v7)
- Automated Docker image building and publishing to GitHub Container Registry
- Comprehensive GitHub Actions workflow for CI/CD
- Security scanning with Trivy vulnerability scanner
- Automated testing of Docker images
- Support for Home Assistant Container and Core installations via Docker

### Changed
- Enhanced README with clear installation options for all Home Assistant types
- Improved Docker Compose configuration examples
- Updated documentation with Docker deployment instructions

### Security
- Added automated vulnerability scanning for Docker images
- Implemented security best practices in Docker builds

## [1.0.0] - 2024-01-01

### Added
- Initial release of WhoRang AI Doorbell Add-on
- Support for Home Assistant OS and Supervised installations
- AI-powered visitor analysis with multiple provider support:
  - OpenAI GPT-4 Vision
  - Anthropic Claude Vision
  - Google Gemini Vision
  - Google Cloud Vision API
  - Local Ollama support
- Advanced face recognition and visitor tracking
- Real-time WebSocket communication
- Comprehensive web interface for configuration and monitoring
- RESTful API for Home Assistant integration
- SQLite database for visitor data storage
- Automatic image cleanup and data management
- SSL/TLS support with certificate management
- Multi-language support (English)
- Comprehensive logging and debugging capabilities

### Features
- **AI Analysis**: Multi-provider AI analysis with cost tracking
- **Face Recognition**: Advanced face detection and recognition
- **Real-time Updates**: WebSocket-based live notifications
- **Web Interface**: Complete web UI for management
- **API Integration**: Full REST API for Home Assistant
- **Data Management**: Visitor tracking and analytics
- **Security**: SSL support and secure API key storage
- **Performance**: Optimized for resource-constrained environments

### Configuration Options
- AI provider selection and configuration
- Database and upload path customization
- SSL/TLS certificate management
- CORS and WebSocket configuration
- Logging level and debugging options
- Face recognition threshold tuning
- Upload size limits and timeouts

### Supported Platforms
- Home Assistant OS (all architectures)
- Home Assistant Supervised (all architectures)
- Docker deployment (amd64, arm64, arm/v7)
- Manual installation (advanced users)

### Requirements
- Home Assistant 2023.1.0 or later
- Minimum 2GB RAM (4GB recommended)
- 1GB free storage space
- Internet connection (for cloud AI providers)

### Documentation
- Complete installation guide
- Configuration reference
- Troubleshooting guide
- API documentation
- Docker deployment instructions

---

## Release Notes

### Version 1.0.0 - Initial Release

This is the first stable release of the WhoRang AI Doorbell Add-on, providing a complete AI-powered doorbell solution for Home Assistant users.

**Key Highlights:**
- 🤖 **Multi-Provider AI**: Support for 5 different AI providers
- 👤 **Face Recognition**: Advanced visitor identification
- 🔄 **Real-time Updates**: Instant notifications via WebSocket
- 🌐 **Web Interface**: Complete management interface
- 🔒 **Privacy-First**: Local processing options available
- 📊 **Analytics**: Comprehensive visitor tracking and statistics

**Installation:**
- Add-on Store: Add repository and install via Home Assistant
- Docker: Use provided Docker Compose configuration
- Manual: Build from source for custom deployments

**Next Steps:**
- Install the companion [WhoRang Integration](https://github.com/Beast12/whorang-integration)
- Configure your preferred AI provider
- Set up automations for visitor notifications
- Customize face recognition settings

For detailed installation and configuration instructions, see the [README](README.md).

---

## Development

### Contributing
Contributions are welcome! Please see [CONTRIBUTING.md](CONTRIBUTING.md) for guidelines.

### Versioning
This project uses [Semantic Versioning](https://semver.org/):
- **MAJOR**: Incompatible API changes
- **MINOR**: New functionality in a backwards compatible manner
- **PATCH**: Backwards compatible bug fixes

### Release Process
1. Update version in relevant files
2. Update CHANGELOG.md with new version
3. Create and push version tag
4. GitHub Actions automatically builds and publishes Docker images
5. Create GitHub release with automated release notes

### Docker Images
Docker images are automatically built and published to:
- `ghcr.io/beast12/whorang-backend:latest`
- `ghcr.io/beast12/whorang-backend:v1.0.0`

Supported architectures:
- linux/amd64 (x86_64)
- linux/arm64 (ARM 64-bit)
- linux/arm/v7 (ARM 32-bit)<|MERGE_RESOLUTION|>--- conflicted
+++ resolved
@@ -7,8 +7,6 @@
 
 ## [Unreleased]
 
-<<<<<<< HEAD
-=======
 ## [1.1.2] - 2025-01-20
 
 ### Fixed
@@ -35,7 +33,6 @@
 - Comprehensive status reporting for troubleshooting
 - Enterprise-grade data persistence and reliability
 
->>>>>>> 0360c5dd
 ## [1.1.1] - 2025-01-19
 
 ### Fixed
