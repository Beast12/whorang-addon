<<<<<<< HEAD
name: "WhoRang AI Doorbell Backend"
description: "AI-powered doorbell backend with face recognition and multi-provider AI analysis"
version: "1.1.1"
=======
name: "WhoRang AI Doorbell"
description: "Complete AI-powered doorbell solution with face recognition, multi-provider AI analysis, and Home Assistant integration"
version: "2.0.0"
>>>>>>> 0360c5dd
slug: "whorang"
init: false
arch:
  - armhf
  - armv7
  - aarch64
  - amd64
  - i386
startup: services
boot: auto
ports:
  "3001/tcp": 3001
ports_description:
  "3001/tcp": "WhoRang API and WebSocket port"
webui: "http://[HOST]:[PORT:3001]"
ingress: true
ingress_port: 3001
panel_icon: "mdi:doorbell-video"
panel_title: "WhoRang Doorbell"
panel_admin: false
hassio_api: true
hassio_role: default
homeassistant_api: true
host_network: false
privileged: []
full_access: false
apparmor: true
audio: false
video: false
gpio: false
usb: false
uart: false
kernel_modules: false
devicetree: false
docker_api: false
stdin: false
legacy: false

options:
  ssl: false
  certfile: "fullchain.pem"
  keyfile: "privkey.pem"
  ai_provider: "local"
  log_level: "info"
  database_path: "/data/whorang.db"
  uploads_path: "/data/uploads"
  max_upload_size: "10MB"
  face_recognition_threshold: 0.6
  ai_analysis_timeout: 30
  websocket_enabled: true
  cors_enabled: true
  cors_origins: ["*"]

schema:
  ssl: bool
  certfile: str
  keyfile: str
  ai_provider: list(local|openai|claude|gemini|google-cloud-vision)
  log_level: list(debug|info|warn|error)
  database_path: str
  uploads_path: str
  max_upload_size: str
  face_recognition_threshold: float(0.1,1.0)
  ai_analysis_timeout: int(10,120)
  websocket_enabled: bool
  cors_enabled: bool
  cors_origins: [str]

environment:
  NODE_ENV: "production"
  PORT: "3001"
  DATABASE_PATH: "/data/whorang.db"
  UPLOADS_PATH: "/data/uploads"

map:
  - ssl
  - share:rw
  - media:rw
  - backup:rw
  - data:rw
  - config:rw

backup: hot

image: "ghcr.io/beast12/whorang-backend"

url: "https://github.com/Beast12/whorang-addon"
codenotary: "notary@beast12.dev"

advanced: true
stage: stable<|MERGE_RESOLUTION|>--- conflicted
+++ resolved
@@ -1,12 +1,6 @@
-<<<<<<< HEAD
-name: "WhoRang AI Doorbell Backend"
-description: "AI-powered doorbell backend with face recognition and multi-provider AI analysis"
-version: "1.1.1"
-=======
 name: "WhoRang AI Doorbell"
 description: "Complete AI-powered doorbell solution with face recognition, multi-provider AI analysis, and Home Assistant integration"
 version: "2.0.0"
->>>>>>> 0360c5dd
 slug: "whorang"
 init: false
 arch:
