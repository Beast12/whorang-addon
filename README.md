# WhoRang AI Doorbell Backend

[![GitHub Release][releases-shield]][releases]
[![GitHub Activity][commits-shield]][commits]
[![License][license-shield]](LICENSE)
[![Project Maintenance][maintenance-shield]][user_profile]
[![Docker Pulls](https://img.shields.io/docker/pulls/beast12/whorang-backend?style=for-the-badge)](https://hub.docker.com/r/beast12/whorang-backend)

_Enterprise-grade AI-powered doorbell backend service with advanced face recognition, multi-provider AI analysis, and seamless Home Assistant integration._

## 🎯 About

The WhoRang AI Doorbell Backend is the core processing engine that powers the [WhoRang AI Doorbell Integration](https://github.com/Beast12/whorang-integration). This sophisticated backend service provides:

### 🧠 **Advanced AI Processing**
- **5 AI Providers**: OpenAI GPT-4o, Claude Vision, Google Gemini, Google Cloud Vision, and local Ollama
- **Dynamic Model Discovery**: Automatic detection and caching of available models
- **Intelligent Deduplication**: Advanced face deduplication across all providers
- **Cost Optimization**: Comprehensive usage tracking and cost management

### 👤 **Sophisticated Face Recognition**
- **Precision Face Detection**: Enhanced coordinate handling with format auto-detection
- **Smart Face Cropping**: Optimized face extraction with conservative centering
- **Face Matching**: Embedding-based recognition with confidence scoring
- **Quality Assessment**: Automatic face quality scoring and filtering

### 🔄 **Real-time Processing**
- **WebSocket Integration**: Real-time updates and notifications
- **Event-driven Architecture**: Webhook-based processing pipeline
- **Concurrent Processing**: Multi-provider parallel analysis
- **Performance Monitoring**: Response time tracking and optimization

### 🎨 **Complete Management Interface**
- **Web Dashboard**: Full-featured web UI for configuration and monitoring
- **Face Gallery**: Visual face management with thumbnail generation
- **Statistics Dashboard**: Usage analytics and performance metrics
- **Configuration Panel**: AI provider settings and threshold management

### 🔗 **Seamless Integration**
- **RESTful API**: Comprehensive API for Home Assistant integration
- **Database Management**: SQLite with automatic schema migrations
- **File Storage**: Organized image and face data storage
- **Backup Support**: Full data backup and restore capabilities

## 🎉 Recent Major Improvements

### ✅ **Face Cropping System - COMPLETELY FIXED**
**Problem Solved**: Face cropping pipeline was completely broken - no face files were being created
**Solution**: Intelligent coordinate format detection and robust file validation

**Technical Improvements**:
- **Smart Coordinate Handling**: Automatic detection of coordinate formats (normalized vs percentage)
- **AI Provider Compatibility**: Perfect handling of OpenAI (percentage) and Ollama (normalized) coordinates
- **Conservative Centering**: Safe face positioning with bounds checking
- **File Validation**: Robust validation prevents silent failures
- **Real Thumbnails**: UI now shows actual face thumbnails instead of placeholders

### ✅ **Gemini Duplicate Face Fix - RESOLVED**
**Problem Solved**: Google Gemini was returning duplicate faces in JSON responses
**Solution**: Enhanced JSON parsing with intelligent duplicate detection

**Technical Improvements**:
- **Automatic Duplicate Detection**: IoU-based overlap detection
- **Enhanced JSON Parsing**: Handles multiple response blocks and truncated JSON
- **Confidence-based Selection**: Keeps highest confidence faces when duplicates found
- **Description Analysis**: Detects semantic duplicates in face descriptions

### ✅ **Dynamic Model Management - IMPLEMENTED**
**Problem Solved**: Hardcoded AI models with no dynamic discovery
**Solution**: Automatic model discovery and caching system

**Technical Improvements**:
- **Auto-Discovery**: Automatic model detection for OpenAI, Ollama, Gemini
- **Smart Caching**: 24-hour model cache with automatic refresh
- **Deprecation Awareness**: Warnings for deprecated models
- **Fallback Models**: Offline scenarios handled gracefully

### ✅ **Ollama Face Cropping Optimization - ENHANCED**
**Problem Solved**: Poor face crops showing excessive background
**Solution**: Coordinate tightening and conservative centering

**Technical Improvements**:
- **64% Area Reduction**: Better focus on actual faces
- **Conservative Enhancement**: Safety-first approach prevents over-cropping
- **JSON Truncation Recovery**: Handles incomplete Ollama responses
- **100% Success Rate**: Improved from 0% to 100% face detection success

### ✅ **Comprehensive Cost Tracking - ADDED**
**New Feature**: Complete AI usage monitoring and cost optimization

**Features**:
- **Real-time Cost Tracking**: Monitor spending across all AI providers
- **Usage Analytics**: Token counting and performance metrics
- **Budget Alerts**: Configurable spending limits and notifications
- **Provider Comparison**: Cost and performance analysis across providers

## Installation

### Prerequisites

- **Minimum 2GB RAM** (4GB recommended for AI processing)
- **1GB free storage** (for database and image storage)
- **Internet connection** (for cloud AI providers)

### Installation Options by Home Assistant Type

#### 🏠 Home Assistant OS / Supervised (Add-on Installation)

**Best for**: Users running Home Assistant OS or Supervised installations

1. **Add Add-on Repository**:
   - Go to **Settings** → **Add-ons** → **Add-on Store**
   - Click the three dots menu (⋮) → **Repositories**
   - Add: `https://github.com/Beast12/whorang-addon`
   - Click **Add** → **Close**

2. **Install Add-on**:
   - Find "WhoRang AI Doorbell Backend" in the add-on store
   - Click **Install** (this may take several minutes)
   - Wait for installation to complete

#### 🐳 Home Assistant Container/Core (Docker Deployment)

**Best for**: Users running Home Assistant in Docker or Core installations

**Note**: Add-ons are not available for Container/Core installations. Use Docker Compose instead.

1. **Option A: Docker Run Command**:
   ```bash
   # Create data directories
   mkdir -p whorang-data whorang-ssl
   
   # Run WhoRang backend container
   docker run -d \
     --name whorang-backend \
     --restart unless-stopped \
     -p 3001:3001 \
     -v $(pwd)/whorang-data:/data \
     -v $(pwd)/whorang-ssl:/ssl \
     -e NODE_ENV=production \
     -e PORT=3001 \
     -e DATABASE_PATH=/data/whorang.db \
     -e UPLOADS_PATH=/data/uploads \
     -e AI_PROVIDER=local \
     -e LOG_LEVEL=info \
     -e WEBSOCKET_ENABLED=true \
     -e CORS_ENABLED=true \
     ghcr.io/beast12/whorang-backend:latest
   
   # Check container status
   docker ps
   
   # View logs
   docker logs -f whorang-backend
   ```

2. **Option B: Docker Compose File**:
   ```yaml
   # docker-compose.yml
   version: '3.8'
   services:
     whorang:
       image: ghcr.io/beast12/whorang-backend:latest
       container_name: whorang-backend
       ports:
         - "3001:3001"
       volumes:
         - ./whorang-data:/data
         - ./whorang-ssl:/ssl
       environment:
         - NODE_ENV=production
         - PORT=3001
         - DATABASE_PATH=/data/whorang.db
         - UPLOADS_PATH=/data/uploads
         - AI_PROVIDER=local
         - LOG_LEVEL=info
         - WEBSOCKET_ENABLED=true
         - CORS_ENABLED=true
       restart: unless-stopped
       networks:
         - homeassistant
   
   networks:
     homeassistant:
       external: true
   ```

   **Start the Service**:
   ```bash
   # Create directories
   mkdir -p whorang-data whorang-ssl
   
   # Start the container
   docker-compose up -d
   
   # Check logs
   docker-compose logs -f whorang
   ```

3. **Verify Installation**:
   ```bash
   # Test health endpoint
   curl http://localhost:3001/api/health
   
   # Should return: {"status":"healthy","version":"1.0.0"}
   ```

#### 🔧 Manual Installation (Advanced)

**Best for**: Advanced users who want full control

1. **Clone Repository**:
   ```bash
   git clone https://github.com/Beast12/whorang-addon.git
   cd whorang-addon/whorang
   ```

2. **Install Dependencies**:
   ```bash
   npm install
   ```

3. **Configure Environment**:
   ```bash
   cp .env.example .env
   # Edit .env with your settings
   ```

4. **Start Service**:
   ```bash
   npm start
   ```

### Configuration

1. **Basic Configuration**:
   ```yaml
   ssl: false
   certfile: fullchain.pem
   keyfile: privkey.pem
   ai_provider: local
   log_level: info
   ```

2. **Advanced Configuration**:
   ```yaml
   database_path: /data/whorang.db
   uploads_path: /data/uploads
   max_upload_size: 10MB
   face_recognition_threshold: 0.6
   ai_analysis_timeout: 30
   websocket_enabled: true
   cors_enabled: true
   cors_origins:
     - "*"
   ```

3. **Start Add-on**:
   - Click **Start**
   - Enable **Start on boot** and **Watchdog**
   - Monitor logs for successful startup

## Configuration Options

### Basic Options

| Option | Type | Default | Description |
|--------|------|---------|-------------|
| `ssl` | bool | `false` | Enable SSL/HTTPS |
| `certfile` | string | `fullchain.pem` | SSL certificate file |
| `keyfile` | string | `privkey.pem` | SSL private key file |
| `ai_provider` | list | `local` | Default AI provider |
| `log_level` | list | `info` | Logging level |

### Advanced Options

| Option | Type | Default | Description |
|--------|------|---------|-------------|
| `database_path` | string | `/data/whorang.db` | Database file location |
| `uploads_path` | string | `/data/uploads` | Upload directory |
| `max_upload_size` | string | `10MB` | Maximum upload file size |
| `face_recognition_threshold` | float | `0.6` | Face recognition confidence threshold |
| `ai_analysis_timeout` | int | `30` | AI analysis timeout (seconds) |
| `websocket_enabled` | bool | `true` | Enable WebSocket support |
| `cors_enabled` | bool | `true` | Enable CORS |
| `cors_origins` | list | `["*"]` | Allowed CORS origins |

### AI Provider Options

- **`local`**: Use local Ollama installation (free, private)
- **`openai`**: OpenAI GPT-4 Vision (requires API key)
- **`claude`**: Anthropic Claude Vision (requires API key)
- **`gemini`**: Google Gemini Vision (requires API key)
- **`google-cloud-vision`**: Google Cloud Vision API (requires API key)

## 🚀 Usage

### 🎨 Web Interface

After installation, access the comprehensive web dashboard:

- **Local Access**: `http://homeassistant.local:3001`
- **Docker Access**: `http://your-docker-host:3001`
- **SSL Access**: `https://homeassistant.local:3001` (if SSL enabled)

#### Dashboard Features
- **Face Gallery**: Visual face management with real thumbnails
- **Visitor Timeline**: Recent doorbell events with AI analysis
- **Statistics Dashboard**: Usage metrics and performance analytics
- **Configuration Panel**: AI provider settings and thresholds
- **Model Management**: Dynamic model discovery and selection
- **Cost Tracking**: Real-time usage and cost monitoring

### 🔌 Comprehensive API

The backend provides a complete RESTful API with 20+ endpoints:

#### **Core Analysis**
- `POST /api/analysis` - Main AI analysis endpoint with multi-provider support
- `POST /api/analyze` - Legacy analysis endpoint (maintained for compatibility)
- `GET /api/models` - Dynamic model discovery for all providers
- `GET /api/models/:provider` - Provider-specific model listing

#### **Face Management**
- `GET /api/faces` - List all detected faces with metadata
- `POST /api/faces` - Upload and process new face images
- `GET /api/faces/:id` - Get specific face details
- `DELETE /api/faces/:id` - Remove face from system
- `POST /api/faces/:id/label` - Assign person name to face
- `GET /api/faces/unknown` - Get faces requiring labeling
- `POST /api/faces/similarities` - Find similar faces for labeling assistance

#### **Person Management**
- `GET /api/persons` - List all known persons
- `POST /api/persons` - Create new person profile
- `GET /api/persons/:id` - Get person details with face count
- `PUT /api/persons/:id` - Update person information
- `DELETE /api/persons/:id` - Remove person and associated faces
- `GET /api/persons/:id/avatar` - Get person's avatar image

#### **Visitor Tracking**
- `GET /api/visitors` - List recent doorbell events
- `GET /api/visitors/:id` - Get specific visitor event details
- `POST /api/visitors` - Process new doorbell event
- `GET /api/visitors/stats` - Visitor statistics and analytics

#### **System Management**
- `GET /api/health` - System health check and status
- `GET /api/stats` - Comprehensive usage statistics
- `GET /api/config` - Current system configuration
- `POST /api/config` - Update system configuration
- `GET /api/database/status` - Database health and metrics

#### **AI Provider Management**
- `GET /api/ai/providers` - List available AI providers
- `POST /api/ai/providers/:provider/test` - Test provider connectivity
- `GET /api/ai/usage` - AI usage statistics and costs
- `POST /api/ai/models/refresh` - Refresh model cache

#### **WebSocket Real-time Updates**
- `ws://host:3001/ws` - Real-time event streaming
- **Events**: `face_detected`, `person_recognized`, `analysis_complete`, `system_status`

### 🔗 Home Assistant Integration Setup

#### **Step 1: Install Integration**
Install the [WhoRang Integration](https://github.com/Beast12/whorang-integration) via HACS:

1. Open HACS → Integrations
2. Search for "WhoRang AI Doorbell"
3. Install and restart Home Assistant

#### **Step 2: Configure Connection**
Add the integration in Home Assistant:

1. **Settings** → **Devices & Services** → **Add Integration**
2. Search for "WhoRang AI Doorbell"
3. Configure connection:
   - **Host**: `homeassistant.local` (Add-on) or `your-docker-host` (Docker)
   - **Port**: `3001` (default)
   - **SSL**: Match backend configuration
   - **API Key**: Optional (if configured in backend)

#### **Step 3: Configure AI Providers**
Set up AI providers through the integration options:

1. **Settings** → **Devices & Services** → **WhoRang AI Doorbell** → **Configure**
2. Select "AI Providers" from the menu
3. Enter API keys for desired providers
4. Configure Ollama host/port for local processing

#### **Step 4: Verify Setup**
Check that all entities are created and updating:

- `sensor.whorang_ai_doorbell_system_status` should show "healthy"
- `binary_sensor.whorang_ai_doorbell_system_online` should be "On"
- Face gallery sensors should populate with data

## AI Provider Setup

### Local Ollama (Recommended)

**Advantages**: Free, private, no internet required

**Setup**:
1. Install Ollama on your system
2. Install a vision-capable model:
   ```bash
   ollama pull llava
   # or
   ollama pull bakllava
   ```
3. Ensure Ollama is accessible from the add-on

### OpenAI GPT-4 Vision

**Setup**:
1. Get API key from [OpenAI Platform](https://platform.openai.com/api-keys)
2. Configure in WhoRang integration options
3. Monitor usage and costs

**Models**: GPT-4o, GPT-4o-mini, GPT-4-turbo

### Claude Vision

**Setup**:
1. Get API key from [Anthropic Console](https://console.anthropic.com/)
2. Configure in WhoRang integration options

**Models**: Claude-3.5-Sonnet, Claude-3-Haiku

### Google Gemini

**Setup**:
1. Get API key from [Google AI Studio](https://aistudio.google.com/app/apikey)
2. Configure in WhoRang integration options

**Models**: Gemini-1.5-Pro, Gemini-1.5-Flash

### Google Cloud Vision

**Setup**:
1. Set up Google Cloud project
2. Enable Vision API
3. Create service account and API key
4. Configure in WhoRang integration options

## Data Management

### Database

- **Location**: `/data/whorang.db` (configurable)
- **Type**: SQLite database
- **Backup**: Included in Home Assistant backups
- **Migration**: Automatic schema updates

### File Storage

- **Images**: `/data/uploads/` (configurable)
- **Face Data**: `/data/uploads/faces/`
- **Backup**: Included in Home Assistant backups
- **Cleanup**: Automatic old file cleanup

### Privacy

- **Local Processing**: All data stays on your system
- **API Keys**: Securely stored and transmitted
- **No Telemetry**: No data sent to external services
- **Encryption**: Database and files protected by Home Assistant

## Troubleshooting

### Common Issues

#### Add-on Won't Start

1. **Check Logs**:
   - Review add-on logs for error messages
   - Look for port conflicts or permission issues

2. **Resource Issues**:
   - Ensure sufficient RAM (minimum 2GB)
   - Check available storage space

3. **Configuration Issues**:
   - Verify configuration syntax
   - Check file paths and permissions

#### Integration Can't Connect

1. **Network Issues**:
   - Verify add-on is running and healthy
   - Check port configuration (default: 3001)
   - Test connectivity: `curl http://homeassistant.local:3001/api/health`

2. **SSL Issues**:
   - Ensure SSL settings match between add-on and integration
   - Check certificate validity

#### AI Analysis Not Working

1. **Local Ollama**:
   - Verify Ollama is installed and running
   - Check vision model is available
   - Test: `ollama list`

2. **Cloud Providers**:
   - Verify API keys are valid
   - Check quota and billing status
   - Monitor rate limits

### Performance Optimization

#### Resource Usage

- **Memory**: 512MB minimum, 2GB recommended
- **CPU**: Moderate usage during AI analysis
- **Storage**: 1GB for database and images

#### Optimization Tips

1. **Use Local Ollama**: Reduces latency and costs
2. **Adjust Thresholds**: Higher face recognition thresholds reduce false positives
3. **Limit Upload Size**: Smaller images process faster
4. **Monitor Logs**: Use appropriate log levels

### Getting Help

1. **Add-on Issues**: [GitHub Issues](https://github.com/Beast12/whorang-addon/issues)
2. **Integration Issues**: [Integration Repository](https://github.com/Beast12/whorang-integration/issues)
3. **Documentation**: [Complete Documentation](docs/)
4. **Community**: [Home Assistant Community](https://community.home-assistant.io/)

## Development

### Local Development

1. **Clone Repository**:
   ```bash
   git clone https://github.com/Beast12/whorang-addon.git
   cd whorang-addon
   ```

2. **Build Locally**:
   ```bash
   docker build --build-arg BUILD_FROM="homeassistant/amd64-base:latest" -t whorang-addon .
   ```

3. **Test Add-on**:
   ```bash
   docker run --rm -p 3001:3001 whorang-addon
   ```

### Contributing

Contributions are welcome! Please see [CONTRIBUTING.md](CONTRIBUTING.md) for guidelines.

## Alternative Deployments

### Docker Compose

For non-Home Assistant OS installations:

```yaml
version: '3.8'
services:
  whorang:
    image: ghcr.io/beast12/whorang-addon-amd64:latest
    ports:
      - "3001:3001"
    volumes:
      - ./data:/data
      - ./ssl:/ssl
    environment:
      - LOG_LEVEL=info
      - AI_PROVIDER=local
    restart: unless-stopped
```

<<<<<<< HEAD
## 💖 **Support the Project**

If you find WhoRang useful, consider supporting its development:

<div align="center">

<a href="https://www.buymeacoffee.com/koen1203" target="_blank">
  <img src="https://cdn.buymeacoffee.com/buttons/v2/default-yellow.png" alt="Buy Me A Coffee" style="height: 60px !important;width: 217px !important;" >
</a>

**Or scan the QR code:**

<img src="bmc_qr.png" alt="Buy Me A Coffee QR Code" width="150" height="150">

*Your support helps maintain and improve WhoRang!*

</div>

=======
>>>>>>> 5ea858be
### Manual Installation

For advanced users:

1. **Clone Repository**:
   ```bash
   git clone https://github.com/Beast12/whorang-addon.git
   cd whorang-addon/whorang
   ```

2. **Install Dependencies**:
   ```bash
   npm install
   ```

3. **Configure Environment**:
   ```bash
   cp .env.example .env
   # Edit .env with your settings
   ```

4. **Start Service**:
   ```bash
   npm start
   ```

## Version Compatibility

| Add-on Version | Integration Version | Home Assistant | Notes |
|---------------|-------------------|----------------|-------|
| 1.0.x | 1.0.x | 2023.1+ | Initial release |
| 1.1.x | 1.1.x | 2023.1+ | Enhanced AI models |

## License

This project is licensed under the MIT License - see the [LICENSE](LICENSE) file for details.

## 📚 Documentation

- **[API Reference](docs/API_REFERENCE.md)** - Complete API documentation with examples
- **[Face Detection Guide](docs/Face_detection.md)** - Face recognition system details
- **[Architecture Overview](memory_bank/whorang_complete_system_overview.md)** - System architecture and components

## 🆘 Support

- **Issues**: [GitHub Issues](https://github.com/Beast12/whorang-addon/issues)
- **Discussions**: [GitHub Discussions](https://github.com/Beast12/whorang-addon/discussions)
- **API Documentation**: [Complete API Reference](docs/API_REFERENCE.md)
- **Integration Issues**: [WhoRang Integration Repository](https://github.com/Beast12/whorang-integration/issues)
- **Community**: [Home Assistant Community](https://community.home-assistant.io/)

---

[releases-shield]: https://img.shields.io/github/release/Beast12/whorang-addon.svg?style=for-the-badge
[releases]: https://github.com/Beast12/whorang-addon/releases
[commits-shield]: https://img.shields.io/github/commit-activity/y/Beast12/whorang-addon.svg?style=for-the-badge
[commits]: https://github.com/Beast12/whorang-addon/commits/main
[license-shield]: https://img.shields.io/github/license/Beast12/whorang-addon.svg?style=for-the-badge
[maintenance-shield]: https://img.shields.io/badge/maintainer-%40Beast12-blue.svg?style=for-the-badge
[user_profile]: https://github.com/Beast12<|MERGE_RESOLUTION|>--- conflicted
+++ resolved
@@ -577,27 +577,6 @@
     restart: unless-stopped
 ```
 
-<<<<<<< HEAD
-## 💖 **Support the Project**
-
-If you find WhoRang useful, consider supporting its development:
-
-<div align="center">
-
-<a href="https://www.buymeacoffee.com/koen1203" target="_blank">
-  <img src="https://cdn.buymeacoffee.com/buttons/v2/default-yellow.png" alt="Buy Me A Coffee" style="height: 60px !important;width: 217px !important;" >
-</a>
-
-**Or scan the QR code:**
-
-<img src="bmc_qr.png" alt="Buy Me A Coffee QR Code" width="150" height="150">
-
-*Your support helps maintain and improve WhoRang!*
-
-</div>
-
-=======
->>>>>>> 5ea858be
 ### Manual Installation
 
 For advanced users:
