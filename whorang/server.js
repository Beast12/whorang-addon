--- conflicted
+++ resolved
@@ -175,29 +175,17 @@
 app.get('/api/debug/directories', (req, res) => {
   try {
     const directoryManager = require('./utils/directoryManager');
-<<<<<<< HEAD
-=======
     const databaseManager = require('./utils/databaseManager');
->>>>>>> 0360c5dd
     const uploadMiddleware = require('./middleware/upload');
     
     const status = {
       timestamp: new Date().toISOString(),
       directoryManager: directoryManager.getStatus(),
-<<<<<<< HEAD
-=======
       databaseManager: databaseManager.getStatus(),
->>>>>>> 0360c5dd
       uploadMiddleware: uploadMiddleware.getStatus ? uploadMiddleware.getStatus() : 'Status not available',
       environment: {
         NODE_ENV: process.env.NODE_ENV,
         UPLOADS_PATH: process.env.UPLOADS_PATH,
-<<<<<<< HEAD
-        DATA_UPLOADS_WRITABLE: process.env.DATA_UPLOADS_WRITABLE
-      }
-    };
-    
-=======
         DATABASE_PATH: process.env.DATABASE_PATH,
         DATA_UPLOADS_WRITABLE: process.env.DATA_UPLOADS_WRITABLE
       },
@@ -225,7 +213,6 @@
       });
     }
     
->>>>>>> 0360c5dd
     res.status(200).json(status);
   } catch (error) {
     console.error('Error getting directory status:', error);
