--- conflicted
+++ resolved
@@ -2,11 +2,7 @@
 FROM node:22-alpine AS builder
 
 # Build arguments
-<<<<<<< HEAD
-ARG BUILD_VERSION=1.1.1
-=======
 ARG BUILD_VERSION=1.1.2
->>>>>>> 0360c5dd
 
 WORKDIR /app
 
@@ -36,11 +32,7 @@
 FROM node:22-alpine
 
 # Build arguments
-<<<<<<< HEAD
-ARG BUILD_VERSION=1.1.1
-=======
 ARG BUILD_VERSION=1.1.2
->>>>>>> 0360c5dd
 
 WORKDIR /app
 
