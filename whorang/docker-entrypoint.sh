--- conflicted
+++ resolved
@@ -15,8 +15,6 @@
 mkdir -p /app/uploads/faces /app/uploads/temp /app/uploads/thumbnails /app/data
 echo "Created /app upload directories"
 
-<<<<<<< HEAD
-=======
 # Set up Home Assistant integration files
 echo "📦 Setting up Home Assistant integration..."
 if [ -d "/config" ]; then
@@ -35,7 +33,6 @@
     echo "ℹ️  Not running as Home Assistant addon - integration files should be manually installed"
 fi
 
->>>>>>> 0360c5dd
 # Create nginx directories
 mkdir -p /var/cache/nginx/client_temp /var/cache/nginx/proxy_temp
 mkdir -p /var/cache/nginx/fastcgi_temp /var/cache/nginx/uwsgi_temp /var/cache/nginx/scgi_temp
